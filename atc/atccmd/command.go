--- conflicted
+++ resolved
@@ -99,7 +99,8 @@
 
 	Postgres flag.PostgresConfig `group:"PostgreSQL Configuration" namespace:"postgres"`
 
-	MaxOpenConnections int `long:"max-conns" description:"The maximum number of open connections for a connection pool." default:"32"`
+	APIMaxOpenConnections     int `long:"api-max-conns" description:"The maximum number of open connections for the api connection pool." default:"10"`
+	BackendMaxOpenConnections int `long:"backend-max-conns" description:"The maximum number of open connections for the backend connection pool." default:"50"`
 
 	CredentialManagement creds.CredentialManagementConfig `group:"Credential Management"`
 	CredentialManagers   creds.Managers
@@ -137,7 +138,7 @@
 	Metrics struct {
 		HostName            string            `long:"metrics-host-name" description:"Host string to attach to emitted metrics."`
 		Attributes          map[string]string `long:"metrics-attribute" description:"A key-value attribute to attach to emitted metrics. Can be specified multiple times." value-name:"NAME:VALUE"`
-		BufferSize   	    uint32 	      `long:"metrics-buffer-size" default:"1000" description:"The size of the buffer used in emitting event metrics."`
+		BufferSize          uint32            `long:"metrics-buffer-size" default:"1000" description:"The size of the buffer used in emitting event metrics."`
 		CaptureErrorMetrics bool              `long:"capture-error-metrics" description:"Enable capturing of error log metrics"`
 	} `group:"Metrics & Diagnostics"`
 
@@ -413,20 +414,12 @@
 
 	lockFactory := lock.NewLockFactory(lockConn, metric.LogLockAcquired, metric.LogLockReleased)
 
-<<<<<<< HEAD
-	apiConn, err := cmd.constructDBConn(retryingDriverName, logger, 10, "api", lockFactory)
-=======
-	apiConn, err := cmd.constructDBConn(retryingDriverName, logger, cmd.MaxOpenConnections, "api", lockFactory)
->>>>>>> a6709975
-	if err != nil {
-		return nil, err
-	}
-
-<<<<<<< HEAD
-	backendConn, err := cmd.constructDBConn(retryingDriverName, logger, 50, "backend", lockFactory)
-=======
-	backendConn, err := cmd.constructDBConn(retryingDriverName, logger, cmd.MaxOpenConnections, "backend", lockFactory)
->>>>>>> a6709975
+	apiConn, err := cmd.constructDBConn(retryingDriverName, logger, cmd.APIMaxOpenConnections, "api", lockFactory)
+	if err != nil {
+		return nil, err
+	}
+
+	backendConn, err := cmd.constructDBConn(retryingDriverName, logger, cmd.BackendMaxOpenConnections, "backend", lockFactory)
 	if err != nil {
 		return nil, err
 	}

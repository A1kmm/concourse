--- conflicted
+++ resolved
@@ -450,11 +450,6 @@
 		return nil, err
 	}
 
-	gcConn, err := cmd.constructDBConn(retryingDriverName, logger, 5, "gc", lockFactory)
-	if err != nil {
-		return nil, err
-	}
-
 	storage, err := storage.NewPostgresStorage(logger, cmd.Postgres)
 	if err != nil {
 		return nil, err
@@ -530,20 +525,12 @@
 		return nil, err
 	}
 
-<<<<<<< HEAD
-	gcMembers, err := cmd.constructGCMembers(logger, gcConn, lockFactory)
-=======
 	gcMembers, err := cmd.constructGCMember(logger, gcConn, lockFactory)
->>>>>>> 147212a3
-	if err != nil {
-		return nil, err
-	}
-
-<<<<<<< HEAD
-	return append(append(apiMembers, backendMembers...), gcMembers...), nil
-=======
+	if err != nil {
+		return nil, err
+	}
+
 	return append(apiMembers, append(backendMembers, gcMembers...)...), nil
->>>>>>> 147212a3
 }
 
 func (cmd *RunCommand) constructAPIMembers(
@@ -815,10 +802,17 @@
 		lockFactory,
 	)
 
-<<<<<<< HEAD
 	dbBuildFactory := db.NewBuildFactory(dbConn, lockFactory, cmd.GC.OneOffBuildGracePeriod)
 	dbCheckFactory := db.NewCheckFactory(dbConn, lockFactory, secretManager, cmd.GlobalResourceCheckTimeout)
 	dbPipelineFactory := db.NewPipelineFactory(dbConn, lockFactory)
+
+	componentFactory := db.NewComponentFactory(dbConn)
+
+	err = cmd.configureComponentIntervals(componentFactory)
+	if err != nil {
+		return nil, err
+	}
+
 	alg := algorithm.New(db.NewVersionsDB(dbConn, algorithmLimitRows, schedulerCache))
 	bus := dbConn.Bus()
 
@@ -827,56 +821,28 @@
 			logger.Session("lidar"),
 			clock.NewClock(),
 			lidar.NewScanner(
-				logger.Session("lidar-scanner"),
+				logger.Session(atc.ComponentLidarScanner),
 				dbCheckFactory,
-=======
-	radarSchedulerFactory := pipelines.NewRadarSchedulerFactory(
-		pool,
-		resourceFactory,
-		dbResourceConfigFactory,
-		cmd.ResourceTypeCheckingInterval,
-		cmd.ResourceCheckingInterval,
-		checkContainerStrategy,
-	)
-
-	dbBuildFactory := db.NewBuildFactory(dbConn, lockFactory, cmd.GC.OneOffBuildGracePeriod)
-	dbCheckFactory := db.NewCheckFactory(dbConn, lockFactory, secretManager, cmd.GlobalResourceCheckTimeout)
-	dbPipelineFactory := db.NewPipelineFactory(dbConn, lockFactory)
-	componentFactory := db.NewComponentFactory(dbConn)
-
-	err = cmd.configureComponentIntervals(componentFactory)
-	if err != nil {
-		return nil, err
-	}
-
-	bus := dbConn.Bus()
-
-	members := []grouper.Member{
-		{Name: "pipelines", Runner: pipelines.SyncRunner{
-			Syncer: cmd.constructPipelineSyncer(
-				logger.Session("pipelines"),
-				dbPipelineFactory,
-				componentFactory,
-				radarSchedulerFactory,
->>>>>>> 147212a3
 				secretManager,
 				cmd.GlobalResourceCheckTimeout,
 				cmd.ResourceCheckingInterval,
 			),
-<<<<<<< HEAD
-			cmd.LidarScannerInterval,
 			lidar.NewChecker(
-				logger.Session("lidar-checker"),
+				logger.Session(atc.ComponentLidarChecker),
 				dbCheckFactory,
 				engine,
 			),
-			cmd.LidarCheckerInterval,
+			runnerInterval,
 			bus,
+			lockFactory,
+			componentFactory,
 		)},
-		{Name: "scheduler", Runner: scheduler.NewIntervalRunner(
+		{Name: atc.ComponentScheduler, Runner: scheduler.NewIntervalRunner(
 			logger.Session("scheduler-interval-runner"),
 			clock.NewClock(),
 			cmd.Developer.Noop,
+			lockFactory,
+			componentFactory,
 			scheduler.NewRunner(
 				logger.Session("scheduler"),
 				dbPipelineFactory,
@@ -892,21 +858,6 @@
 			),
 			10*time.Second,
 		)},
-		{Name: "builds", Runner: builds.TrackerRunner{
-			Tracker: builds.NewTracker(
-				logger.Session("build-tracker"),
-				dbBuildFactory,
-				engine,
-			),
-			Notifications: bus,
-			Interval:      cmd.BuildTrackerInterval,
-			Clock:         clock.NewClock(),
-			Logger:        logger.Session("tracker-runner"),
-		}},
-=======
-			Interval: runnerInterval,
-			Clock:    clock.NewClock(),
-		}},
 		{Name: atc.ComponentBuildTracker, Runner: builds.NewRunner(
 			logger.Session("tracker-runner"),
 			clock.NewClock(),
@@ -920,7 +871,6 @@
 			lockFactory,
 			componentFactory,
 		)},
->>>>>>> 147212a3
 		// run separately so as to not preempt critical GC
 		{Name: atc.ComponentBuildReaper, Runner: lockrunner.NewRunner(
 			logger.Session(atc.ComponentBuildReaper),
@@ -943,52 +893,6 @@
 		)},
 	}
 
-<<<<<<< HEAD
-=======
-	var lidarRunner ifrit.Runner
-
-	if cmd.EnableLidar {
-		lidarRunner = lidar.NewRunner(
-			logger.Session("lidar"),
-			clock.NewClock(),
-			lidar.NewScanner(
-				logger.Session(atc.ComponentLidarScanner),
-				dbCheckFactory,
-				secretManager,
-				cmd.GlobalResourceCheckTimeout,
-				cmd.ResourceCheckingInterval,
-			),
-			lidar.NewChecker(
-				logger.Session(atc.ComponentLidarChecker),
-				dbCheckFactory,
-				engine,
-			),
-			runnerInterval,
-			bus,
-			lockFactory,
-			componentFactory,
-		)
-	} else {
-		lidarRunner = lidar.NewCheckerRunner(
-			logger.Session("lidar"),
-			clock.NewClock(),
-			lidar.NewChecker(
-				logger.Session(atc.ComponentLidarChecker),
-				dbCheckFactory,
-				engine,
-			),
-			runnerInterval,
-			bus,
-			lockFactory,
-			componentFactory,
-		)
-	}
-
-	members = append(members, grouper.Member{
-		Name: "lidar", Runner: lidarRunner,
-	})
-
->>>>>>> 147212a3
 	if syslogDrainConfigured {
 		members = append(members, grouper.Member{
 			Name: atc.ComponentSyslogDrainer, Runner: lockrunner.NewRunner(
@@ -1014,83 +918,11 @@
 	return members, nil
 }
 
-<<<<<<< HEAD
-func (cmd *RunCommand) constructGCMembers(
-=======
 func (cmd *RunCommand) constructGCMember(
->>>>>>> 147212a3
 	logger lager.Logger,
 	gcConn db.Conn,
 	lockFactory lock.LockFactory,
 ) ([]grouper.Member, error) {
-<<<<<<< HEAD
-	// Each component of GC has it's own dedicated connection pool to make sure
-	// that they do not compete with each other, they all run individually
-	members := []grouper.Member{}
-
-	// Initializing shareable objects because they do not rely on a connection
-	resourceFactory := resource.NewResourceFactory()
-	workerVersion, err := workerVersion()
-	if err != nil {
-		return nil, err
-	}
-
-	collectors := map[string]Collector{}
-
-	// Construct build gc collector
-	buildFactory := db.NewBuildFactory(gcConn, lockFactory, cmd.GC.OneOffBuildGracePeriod)
-	collectors["build-collector"] = gc.NewBuildCollector(buildFactory)
-
-	// Construct worker gc collector
-	workerLifecycle := db.NewWorkerLifecycle(gcConn)
-	collectors["worker-collector"] = gc.NewWorkerCollector(workerLifecycle)
-
-	// Construct resource cache use gc collector
-	resourceCacheLifecycle := db.NewResourceCacheLifecycle(gcConn)
-	collectors["resource-cache-use-collector"] = gc.NewResourceCacheUseCollector(resourceCacheLifecycle)
-
-	// Construct resource cache gc collector
-	collectors["resource-cache-collector"] = gc.NewResourceCacheCollector(resourceCacheLifecycle)
-
-	// Construct resource config gc collector
-	resourceConfigFactory := db.NewResourceConfigFactory(gcConn, lockFactory)
-	collectors["resource-config-collector"] = gc.NewResourceConfigCollector(resourceConfigFactory)
-
-	// Construct resource config check session gc collector
-	resourceConfigCheckSessionLifecycle := db.NewResourceConfigCheckSessionLifecycle(gcConn)
-	collectors["resource-config-check-session"] = gc.NewResourceConfigCheckSessionCollector(
-		resourceConfigCheckSessionLifecycle,
-	)
-
-	// Construct artifact gc collector
-	artifactLifecycle := db.NewArtifactLifecycle(gcConn)
-	collectors["artifact-collector"] = gc.NewArtifactCollector(artifactLifecycle)
-
-	// Construct volume gc collector
-	volumeRepository := db.NewVolumeRepository(gcConn)
-	collectors["volume-collector"] = gc.NewVolumeCollector(
-		volumeRepository,
-		cmd.GC.MissingGracePeriod,
-	)
-
-	// Construct container gc collector
-	containerRepository := db.NewContainerRepository(gcConn)
-	resourceCacheFactory := db.NewResourceCacheFactory(gcConn, lockFactory)
-	fetchSourceFactory := fetcher.NewFetchSourceFactory(resourceCacheFactory, resourceFactory)
-	resourceFetcher := fetcher.NewFetcher(clock.NewClock(), lockFactory, fetchSourceFactory)
-	imageResourceFetcherFactory := image.NewImageResourceFetcherFactory(
-		resourceCacheFactory,
-		resourceConfigFactory,
-		resourceFetcher,
-		resourceFactory,
-	)
-	workerBaseResourceTypeFactory := db.NewWorkerBaseResourceTypeFactory(gcConn)
-	taskCacheFactory := db.NewTaskCacheFactory(gcConn)
-	workerTaskCacheFactory := db.NewWorkerTaskCacheFactory(gcConn)
-	teamFactory := db.NewTeamFactory(gcConn, lockFactory)
-	workerFactory := db.NewWorkerFactory(gcConn)
-=======
-
 	var members []grouper.Member
 
 	componentFactory := db.NewComponentFactory(gcConn)
@@ -1124,52 +956,10 @@
 	}
 
 	teamFactory := db.NewTeamFactory(gcConn, lockFactory)
->>>>>>> 147212a3
 	workerProvider := worker.NewDBWorkerProvider(
 		lockFactory,
 		retryhttp.NewExponentialBackOffFactory(5*time.Minute),
 		image.NewImageFactory(imageResourceFetcherFactory),
-<<<<<<< HEAD
-		resourceCacheFactory,
-		resourceConfigFactory,
-		workerBaseResourceTypeFactory,
-		taskCacheFactory,
-		workerTaskCacheFactory,
-		volumeRepository,
-		teamFactory,
-		workerFactory,
-		workerVersion,
-		cmd.BaggageclaimResponseHeaderTimeout,
-	)
-	collectors["container-collector"] = gc.NewContainerCollector(
-		containerRepository,
-		gc.NewWorkerJobRunner(
-			logger.Session("container-collector-runner"),
-			workerProvider,
-			time.Minute,
-		),
-		cmd.GC.MissingGracePeriod,
-	)
-
-	// Construct check gc collector
-	checkLifecycle := db.NewCheckLifecycle(gcConn)
-	collectors["check-collector"] = gc.NewCheckCollector(
-		checkLifecycle,
-		cmd.GC.CheckRecyclePeriod,
-	)
-
-	for name, collector := range collectors {
-		members = append(members, grouper.Member{
-			Name: name,
-			Runner: lockrunner.NewRunner(
-				logger.Session(name+"-runner"),
-				collector,
-				name,
-				lockFactory,
-				clock.NewClock(),
-				cmd.GC.Interval,
-			)})
-=======
 		dbResourceCacheFactory,
 		dbResourceConfigFactory,
 		dbWorkerBaseResourceTypeFactory,
@@ -1213,7 +1003,6 @@
 				runnerInterval,
 			)},
 		)
->>>>>>> 147212a3
 	}
 
 	return members, nil
@@ -1801,55 +1590,6 @@
 	}
 }
 
-<<<<<<< HEAD
-=======
-func (cmd *RunCommand) constructPipelineSyncer(
-	logger lager.Logger,
-	pipelineFactory db.PipelineFactory,
-	componentFactory db.ComponentFactory,
-	radarSchedulerFactory pipelines.RadarSchedulerFactory,
-	secretManager creds.Secrets,
-	bus db.NotificationsBus,
-) *pipelines.Syncer {
-	return pipelines.NewSyncer(
-		logger,
-		pipelineFactory,
-		componentFactory,
-		func(pipeline db.Pipeline) ifrit.Runner {
-			variables := creds.NewVariables(secretManager, pipeline.TeamName(), pipeline.Name())
-			return grouper.NewParallel(os.Interrupt, grouper.Members{
-				{
-					Name: fmt.Sprintf("radar:%d", pipeline.ID()),
-					Runner: radar.NewRunner(
-						logger.Session("radar").WithData(lager.Data{
-							"team":     pipeline.TeamName(),
-							"pipeline": pipeline.Name(),
-						}),
-						(cmd.Developer.Noop || cmd.EnableLidar),
-						radarSchedulerFactory.BuildScanRunnerFactory(pipeline, cmd.ExternalURL.String(), variables, bus),
-						pipeline,
-						1*time.Minute,
-					),
-				},
-				{
-					Name: fmt.Sprintf("scheduler:%d", pipeline.ID()),
-					Runner: &scheduler.Runner{
-						Logger: logger.Session("scheduler", lager.Data{
-							"team":     pipeline.TeamName(),
-							"pipeline": pipeline.Name(),
-						}),
-						Pipeline:  pipeline,
-						Scheduler: radarSchedulerFactory.BuildScheduler(pipeline),
-						Noop:      cmd.Developer.Noop,
-						Interval:  10 * time.Second,
-					},
-				},
-			})
-		},
-	)
-}
-
->>>>>>> 147212a3
 func (cmd *RunCommand) appendStaticWorker(
 	logger lager.Logger,
 	workerFactory db.WorkerFactory,

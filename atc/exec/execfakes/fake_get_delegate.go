// Code generated by counterfeiter. DO NOT EDIT.
package execfakes

import (
	"context"
	"io"
	"sync"

	"code.cloudfoundry.org/lager"
	"github.com/concourse/concourse/atc"
	"github.com/concourse/concourse/atc/db"
	"github.com/concourse/concourse/atc/exec"
	"github.com/concourse/concourse/atc/resource"
	"github.com/concourse/concourse/atc/runtime"
	"github.com/concourse/concourse/tracing"
	"go.opentelemetry.io/otel/trace"
)

type FakeGetDelegate struct {
	ErroredStub        func(lager.Logger, string)
	erroredMutex       sync.RWMutex
	erroredArgsForCall []struct {
		arg1 lager.Logger
		arg2 string
	}
<<<<<<< HEAD
	FetchImageStub        func(context.Context, atc.ImageResource, atc.VersionedResourceTypes, bool) (runtime.ImageSpec, error)
=======
	FetchImageStub        func(context.Context, atc.Plan, *atc.Plan, bool) (worker.ImageSpec, db.ResourceCache, error)
>>>>>>> 21f7a743
	fetchImageMutex       sync.RWMutex
	fetchImageArgsForCall []struct {
		arg1 context.Context
		arg2 atc.Plan
		arg3 *atc.Plan
		arg4 bool
	}
	fetchImageReturns struct {
<<<<<<< HEAD
		result1 runtime.ImageSpec
		result2 error
	}
	fetchImageReturnsOnCall map[int]struct {
		result1 runtime.ImageSpec
		result2 error
=======
		result1 worker.ImageSpec
		result2 db.ResourceCache
		result3 error
	}
	fetchImageReturnsOnCall map[int]struct {
		result1 worker.ImageSpec
		result2 db.ResourceCache
		result3 error
>>>>>>> 21f7a743
	}
	FinishedStub        func(lager.Logger, exec.ExitStatus, resource.VersionResult)
	finishedMutex       sync.RWMutex
	finishedArgsForCall []struct {
		arg1 lager.Logger
		arg2 exec.ExitStatus
		arg3 resource.VersionResult
	}
	InitializingStub        func(lager.Logger)
	initializingMutex       sync.RWMutex
	initializingArgsForCall []struct {
		arg1 lager.Logger
	}
	SelectedWorkerStub        func(lager.Logger, string)
	selectedWorkerMutex       sync.RWMutex
	selectedWorkerArgsForCall []struct {
		arg1 lager.Logger
		arg2 string
	}
	StartSpanStub        func(context.Context, string, tracing.Attrs) (context.Context, trace.Span)
	startSpanMutex       sync.RWMutex
	startSpanArgsForCall []struct {
		arg1 context.Context
		arg2 string
		arg3 tracing.Attrs
	}
	startSpanReturns struct {
		result1 context.Context
		result2 trace.Span
	}
	startSpanReturnsOnCall map[int]struct {
		result1 context.Context
		result2 trace.Span
	}
	StartingStub        func(lager.Logger)
	startingMutex       sync.RWMutex
	startingArgsForCall []struct {
		arg1 lager.Logger
	}
	StderrStub        func() io.Writer
	stderrMutex       sync.RWMutex
	stderrArgsForCall []struct {
	}
	stderrReturns struct {
		result1 io.Writer
	}
	stderrReturnsOnCall map[int]struct {
		result1 io.Writer
	}
	StdoutStub        func() io.Writer
	stdoutMutex       sync.RWMutex
	stdoutArgsForCall []struct {
	}
	stdoutReturns struct {
		result1 io.Writer
	}
	stdoutReturnsOnCall map[int]struct {
		result1 io.Writer
	}
	UpdateMetadataStub        func(lager.Logger, string, db.UsedResourceCache, resource.VersionResult)
	updateMetadataMutex       sync.RWMutex
	updateMetadataArgsForCall []struct {
		arg1 lager.Logger
		arg2 string
		arg3 db.UsedResourceCache
		arg4 resource.VersionResult
	}
	WaitingForWorkerStub        func(lager.Logger)
	waitingForWorkerMutex       sync.RWMutex
	waitingForWorkerArgsForCall []struct {
		arg1 lager.Logger
	}
	invocations      map[string][][]interface{}
	invocationsMutex sync.RWMutex
}

func (fake *FakeGetDelegate) Errored(arg1 lager.Logger, arg2 string) {
	fake.erroredMutex.Lock()
	fake.erroredArgsForCall = append(fake.erroredArgsForCall, struct {
		arg1 lager.Logger
		arg2 string
	}{arg1, arg2})
	stub := fake.ErroredStub
	fake.recordInvocation("Errored", []interface{}{arg1, arg2})
	fake.erroredMutex.Unlock()
	if stub != nil {
		fake.ErroredStub(arg1, arg2)
	}
}

func (fake *FakeGetDelegate) ErroredCallCount() int {
	fake.erroredMutex.RLock()
	defer fake.erroredMutex.RUnlock()
	return len(fake.erroredArgsForCall)
}

func (fake *FakeGetDelegate) ErroredCalls(stub func(lager.Logger, string)) {
	fake.erroredMutex.Lock()
	defer fake.erroredMutex.Unlock()
	fake.ErroredStub = stub
}

func (fake *FakeGetDelegate) ErroredArgsForCall(i int) (lager.Logger, string) {
	fake.erroredMutex.RLock()
	defer fake.erroredMutex.RUnlock()
	argsForCall := fake.erroredArgsForCall[i]
	return argsForCall.arg1, argsForCall.arg2
}

<<<<<<< HEAD
func (fake *FakeGetDelegate) FetchImage(arg1 context.Context, arg2 atc.ImageResource, arg3 atc.VersionedResourceTypes, arg4 bool) (runtime.ImageSpec, error) {
=======
func (fake *FakeGetDelegate) FetchImage(arg1 context.Context, arg2 atc.Plan, arg3 *atc.Plan, arg4 bool) (worker.ImageSpec, db.ResourceCache, error) {
>>>>>>> 21f7a743
	fake.fetchImageMutex.Lock()
	ret, specificReturn := fake.fetchImageReturnsOnCall[len(fake.fetchImageArgsForCall)]
	fake.fetchImageArgsForCall = append(fake.fetchImageArgsForCall, struct {
		arg1 context.Context
		arg2 atc.Plan
		arg3 *atc.Plan
		arg4 bool
	}{arg1, arg2, arg3, arg4})
	stub := fake.FetchImageStub
	fakeReturns := fake.fetchImageReturns
	fake.recordInvocation("FetchImage", []interface{}{arg1, arg2, arg3, arg4})
	fake.fetchImageMutex.Unlock()
	if stub != nil {
		return stub(arg1, arg2, arg3, arg4)
	}
	if specificReturn {
		return ret.result1, ret.result2, ret.result3
	}
	return fakeReturns.result1, fakeReturns.result2, fakeReturns.result3
}

func (fake *FakeGetDelegate) FetchImageCallCount() int {
	fake.fetchImageMutex.RLock()
	defer fake.fetchImageMutex.RUnlock()
	return len(fake.fetchImageArgsForCall)
}

<<<<<<< HEAD
func (fake *FakeGetDelegate) FetchImageCalls(stub func(context.Context, atc.ImageResource, atc.VersionedResourceTypes, bool) (runtime.ImageSpec, error)) {
=======
func (fake *FakeGetDelegate) FetchImageCalls(stub func(context.Context, atc.Plan, *atc.Plan, bool) (worker.ImageSpec, db.ResourceCache, error)) {
>>>>>>> 21f7a743
	fake.fetchImageMutex.Lock()
	defer fake.fetchImageMutex.Unlock()
	fake.FetchImageStub = stub
}

func (fake *FakeGetDelegate) FetchImageArgsForCall(i int) (context.Context, atc.Plan, *atc.Plan, bool) {
	fake.fetchImageMutex.RLock()
	defer fake.fetchImageMutex.RUnlock()
	argsForCall := fake.fetchImageArgsForCall[i]
	return argsForCall.arg1, argsForCall.arg2, argsForCall.arg3, argsForCall.arg4
}

<<<<<<< HEAD
func (fake *FakeGetDelegate) FetchImageReturns(result1 runtime.ImageSpec, result2 error) {
=======
func (fake *FakeGetDelegate) FetchImageReturns(result1 worker.ImageSpec, result2 db.ResourceCache, result3 error) {
>>>>>>> 21f7a743
	fake.fetchImageMutex.Lock()
	defer fake.fetchImageMutex.Unlock()
	fake.FetchImageStub = nil
	fake.fetchImageReturns = struct {
<<<<<<< HEAD
		result1 runtime.ImageSpec
		result2 error
	}{result1, result2}
}

func (fake *FakeGetDelegate) FetchImageReturnsOnCall(i int, result1 runtime.ImageSpec, result2 error) {
=======
		result1 worker.ImageSpec
		result2 db.ResourceCache
		result3 error
	}{result1, result2, result3}
}

func (fake *FakeGetDelegate) FetchImageReturnsOnCall(i int, result1 worker.ImageSpec, result2 db.ResourceCache, result3 error) {
>>>>>>> 21f7a743
	fake.fetchImageMutex.Lock()
	defer fake.fetchImageMutex.Unlock()
	fake.FetchImageStub = nil
	if fake.fetchImageReturnsOnCall == nil {
		fake.fetchImageReturnsOnCall = make(map[int]struct {
<<<<<<< HEAD
			result1 runtime.ImageSpec
			result2 error
		})
	}
	fake.fetchImageReturnsOnCall[i] = struct {
		result1 runtime.ImageSpec
		result2 error
	}{result1, result2}
=======
			result1 worker.ImageSpec
			result2 db.ResourceCache
			result3 error
		})
	}
	fake.fetchImageReturnsOnCall[i] = struct {
		result1 worker.ImageSpec
		result2 db.ResourceCache
		result3 error
	}{result1, result2, result3}
>>>>>>> 21f7a743
}

func (fake *FakeGetDelegate) Finished(arg1 lager.Logger, arg2 exec.ExitStatus, arg3 resource.VersionResult) {
	fake.finishedMutex.Lock()
	fake.finishedArgsForCall = append(fake.finishedArgsForCall, struct {
		arg1 lager.Logger
		arg2 exec.ExitStatus
		arg3 resource.VersionResult
	}{arg1, arg2, arg3})
	stub := fake.FinishedStub
	fake.recordInvocation("Finished", []interface{}{arg1, arg2, arg3})
	fake.finishedMutex.Unlock()
	if stub != nil {
		fake.FinishedStub(arg1, arg2, arg3)
	}
}

func (fake *FakeGetDelegate) FinishedCallCount() int {
	fake.finishedMutex.RLock()
	defer fake.finishedMutex.RUnlock()
	return len(fake.finishedArgsForCall)
}

func (fake *FakeGetDelegate) FinishedCalls(stub func(lager.Logger, exec.ExitStatus, resource.VersionResult)) {
	fake.finishedMutex.Lock()
	defer fake.finishedMutex.Unlock()
	fake.FinishedStub = stub
}

func (fake *FakeGetDelegate) FinishedArgsForCall(i int) (lager.Logger, exec.ExitStatus, resource.VersionResult) {
	fake.finishedMutex.RLock()
	defer fake.finishedMutex.RUnlock()
	argsForCall := fake.finishedArgsForCall[i]
	return argsForCall.arg1, argsForCall.arg2, argsForCall.arg3
}

func (fake *FakeGetDelegate) Initializing(arg1 lager.Logger) {
	fake.initializingMutex.Lock()
	fake.initializingArgsForCall = append(fake.initializingArgsForCall, struct {
		arg1 lager.Logger
	}{arg1})
	stub := fake.InitializingStub
	fake.recordInvocation("Initializing", []interface{}{arg1})
	fake.initializingMutex.Unlock()
	if stub != nil {
		fake.InitializingStub(arg1)
	}
}

func (fake *FakeGetDelegate) InitializingCallCount() int {
	fake.initializingMutex.RLock()
	defer fake.initializingMutex.RUnlock()
	return len(fake.initializingArgsForCall)
}

func (fake *FakeGetDelegate) InitializingCalls(stub func(lager.Logger)) {
	fake.initializingMutex.Lock()
	defer fake.initializingMutex.Unlock()
	fake.InitializingStub = stub
}

func (fake *FakeGetDelegate) InitializingArgsForCall(i int) lager.Logger {
	fake.initializingMutex.RLock()
	defer fake.initializingMutex.RUnlock()
	argsForCall := fake.initializingArgsForCall[i]
	return argsForCall.arg1
}

func (fake *FakeGetDelegate) SelectedWorker(arg1 lager.Logger, arg2 string) {
	fake.selectedWorkerMutex.Lock()
	fake.selectedWorkerArgsForCall = append(fake.selectedWorkerArgsForCall, struct {
		arg1 lager.Logger
		arg2 string
	}{arg1, arg2})
	stub := fake.SelectedWorkerStub
	fake.recordInvocation("SelectedWorker", []interface{}{arg1, arg2})
	fake.selectedWorkerMutex.Unlock()
	if stub != nil {
		fake.SelectedWorkerStub(arg1, arg2)
	}
}

func (fake *FakeGetDelegate) SelectedWorkerCallCount() int {
	fake.selectedWorkerMutex.RLock()
	defer fake.selectedWorkerMutex.RUnlock()
	return len(fake.selectedWorkerArgsForCall)
}

func (fake *FakeGetDelegate) SelectedWorkerCalls(stub func(lager.Logger, string)) {
	fake.selectedWorkerMutex.Lock()
	defer fake.selectedWorkerMutex.Unlock()
	fake.SelectedWorkerStub = stub
}

func (fake *FakeGetDelegate) SelectedWorkerArgsForCall(i int) (lager.Logger, string) {
	fake.selectedWorkerMutex.RLock()
	defer fake.selectedWorkerMutex.RUnlock()
	argsForCall := fake.selectedWorkerArgsForCall[i]
	return argsForCall.arg1, argsForCall.arg2
}

func (fake *FakeGetDelegate) StartSpan(arg1 context.Context, arg2 string, arg3 tracing.Attrs) (context.Context, trace.Span) {
	fake.startSpanMutex.Lock()
	ret, specificReturn := fake.startSpanReturnsOnCall[len(fake.startSpanArgsForCall)]
	fake.startSpanArgsForCall = append(fake.startSpanArgsForCall, struct {
		arg1 context.Context
		arg2 string
		arg3 tracing.Attrs
	}{arg1, arg2, arg3})
	stub := fake.StartSpanStub
	fakeReturns := fake.startSpanReturns
	fake.recordInvocation("StartSpan", []interface{}{arg1, arg2, arg3})
	fake.startSpanMutex.Unlock()
	if stub != nil {
		return stub(arg1, arg2, arg3)
	}
	if specificReturn {
		return ret.result1, ret.result2
	}
	return fakeReturns.result1, fakeReturns.result2
}

func (fake *FakeGetDelegate) StartSpanCallCount() int {
	fake.startSpanMutex.RLock()
	defer fake.startSpanMutex.RUnlock()
	return len(fake.startSpanArgsForCall)
}

func (fake *FakeGetDelegate) StartSpanCalls(stub func(context.Context, string, tracing.Attrs) (context.Context, trace.Span)) {
	fake.startSpanMutex.Lock()
	defer fake.startSpanMutex.Unlock()
	fake.StartSpanStub = stub
}

func (fake *FakeGetDelegate) StartSpanArgsForCall(i int) (context.Context, string, tracing.Attrs) {
	fake.startSpanMutex.RLock()
	defer fake.startSpanMutex.RUnlock()
	argsForCall := fake.startSpanArgsForCall[i]
	return argsForCall.arg1, argsForCall.arg2, argsForCall.arg3
}

func (fake *FakeGetDelegate) StartSpanReturns(result1 context.Context, result2 trace.Span) {
	fake.startSpanMutex.Lock()
	defer fake.startSpanMutex.Unlock()
	fake.StartSpanStub = nil
	fake.startSpanReturns = struct {
		result1 context.Context
		result2 trace.Span
	}{result1, result2}
}

func (fake *FakeGetDelegate) StartSpanReturnsOnCall(i int, result1 context.Context, result2 trace.Span) {
	fake.startSpanMutex.Lock()
	defer fake.startSpanMutex.Unlock()
	fake.StartSpanStub = nil
	if fake.startSpanReturnsOnCall == nil {
		fake.startSpanReturnsOnCall = make(map[int]struct {
			result1 context.Context
			result2 trace.Span
		})
	}
	fake.startSpanReturnsOnCall[i] = struct {
		result1 context.Context
		result2 trace.Span
	}{result1, result2}
}

func (fake *FakeGetDelegate) Starting(arg1 lager.Logger) {
	fake.startingMutex.Lock()
	fake.startingArgsForCall = append(fake.startingArgsForCall, struct {
		arg1 lager.Logger
	}{arg1})
	stub := fake.StartingStub
	fake.recordInvocation("Starting", []interface{}{arg1})
	fake.startingMutex.Unlock()
	if stub != nil {
		fake.StartingStub(arg1)
	}
}

func (fake *FakeGetDelegate) StartingCallCount() int {
	fake.startingMutex.RLock()
	defer fake.startingMutex.RUnlock()
	return len(fake.startingArgsForCall)
}

func (fake *FakeGetDelegate) StartingCalls(stub func(lager.Logger)) {
	fake.startingMutex.Lock()
	defer fake.startingMutex.Unlock()
	fake.StartingStub = stub
}

func (fake *FakeGetDelegate) StartingArgsForCall(i int) lager.Logger {
	fake.startingMutex.RLock()
	defer fake.startingMutex.RUnlock()
	argsForCall := fake.startingArgsForCall[i]
	return argsForCall.arg1
}

func (fake *FakeGetDelegate) Stderr() io.Writer {
	fake.stderrMutex.Lock()
	ret, specificReturn := fake.stderrReturnsOnCall[len(fake.stderrArgsForCall)]
	fake.stderrArgsForCall = append(fake.stderrArgsForCall, struct {
	}{})
	stub := fake.StderrStub
	fakeReturns := fake.stderrReturns
	fake.recordInvocation("Stderr", []interface{}{})
	fake.stderrMutex.Unlock()
	if stub != nil {
		return stub()
	}
	if specificReturn {
		return ret.result1
	}
	return fakeReturns.result1
}

func (fake *FakeGetDelegate) StderrCallCount() int {
	fake.stderrMutex.RLock()
	defer fake.stderrMutex.RUnlock()
	return len(fake.stderrArgsForCall)
}

func (fake *FakeGetDelegate) StderrCalls(stub func() io.Writer) {
	fake.stderrMutex.Lock()
	defer fake.stderrMutex.Unlock()
	fake.StderrStub = stub
}

func (fake *FakeGetDelegate) StderrReturns(result1 io.Writer) {
	fake.stderrMutex.Lock()
	defer fake.stderrMutex.Unlock()
	fake.StderrStub = nil
	fake.stderrReturns = struct {
		result1 io.Writer
	}{result1}
}

func (fake *FakeGetDelegate) StderrReturnsOnCall(i int, result1 io.Writer) {
	fake.stderrMutex.Lock()
	defer fake.stderrMutex.Unlock()
	fake.StderrStub = nil
	if fake.stderrReturnsOnCall == nil {
		fake.stderrReturnsOnCall = make(map[int]struct {
			result1 io.Writer
		})
	}
	fake.stderrReturnsOnCall[i] = struct {
		result1 io.Writer
	}{result1}
}

func (fake *FakeGetDelegate) Stdout() io.Writer {
	fake.stdoutMutex.Lock()
	ret, specificReturn := fake.stdoutReturnsOnCall[len(fake.stdoutArgsForCall)]
	fake.stdoutArgsForCall = append(fake.stdoutArgsForCall, struct {
	}{})
	stub := fake.StdoutStub
	fakeReturns := fake.stdoutReturns
	fake.recordInvocation("Stdout", []interface{}{})
	fake.stdoutMutex.Unlock()
	if stub != nil {
		return stub()
	}
	if specificReturn {
		return ret.result1
	}
	return fakeReturns.result1
}

func (fake *FakeGetDelegate) StdoutCallCount() int {
	fake.stdoutMutex.RLock()
	defer fake.stdoutMutex.RUnlock()
	return len(fake.stdoutArgsForCall)
}

func (fake *FakeGetDelegate) StdoutCalls(stub func() io.Writer) {
	fake.stdoutMutex.Lock()
	defer fake.stdoutMutex.Unlock()
	fake.StdoutStub = stub
}

func (fake *FakeGetDelegate) StdoutReturns(result1 io.Writer) {
	fake.stdoutMutex.Lock()
	defer fake.stdoutMutex.Unlock()
	fake.StdoutStub = nil
	fake.stdoutReturns = struct {
		result1 io.Writer
	}{result1}
}

func (fake *FakeGetDelegate) StdoutReturnsOnCall(i int, result1 io.Writer) {
	fake.stdoutMutex.Lock()
	defer fake.stdoutMutex.Unlock()
	fake.StdoutStub = nil
	if fake.stdoutReturnsOnCall == nil {
		fake.stdoutReturnsOnCall = make(map[int]struct {
			result1 io.Writer
		})
	}
	fake.stdoutReturnsOnCall[i] = struct {
		result1 io.Writer
	}{result1}
}

func (fake *FakeGetDelegate) UpdateMetadata(arg1 lager.Logger, arg2 string, arg3 db.UsedResourceCache, arg4 resource.VersionResult) {
	fake.updateMetadataMutex.Lock()
	fake.updateMetadataArgsForCall = append(fake.updateMetadataArgsForCall, struct {
		arg1 lager.Logger
		arg2 string
		arg3 db.UsedResourceCache
		arg4 resource.VersionResult
	}{arg1, arg2, arg3, arg4})
	stub := fake.UpdateMetadataStub
	fake.recordInvocation("UpdateMetadata", []interface{}{arg1, arg2, arg3, arg4})
	fake.updateMetadataMutex.Unlock()
	if stub != nil {
		fake.UpdateMetadataStub(arg1, arg2, arg3, arg4)
	}
}

func (fake *FakeGetDelegate) UpdateMetadataCallCount() int {
	fake.updateMetadataMutex.RLock()
	defer fake.updateMetadataMutex.RUnlock()
	return len(fake.updateMetadataArgsForCall)
}

func (fake *FakeGetDelegate) UpdateMetadataCalls(stub func(lager.Logger, string, db.UsedResourceCache, resource.VersionResult)) {
	fake.updateMetadataMutex.Lock()
	defer fake.updateMetadataMutex.Unlock()
	fake.UpdateMetadataStub = stub
}

func (fake *FakeGetDelegate) UpdateMetadataArgsForCall(i int) (lager.Logger, string, db.UsedResourceCache, resource.VersionResult) {
	fake.updateMetadataMutex.RLock()
	defer fake.updateMetadataMutex.RUnlock()
	argsForCall := fake.updateMetadataArgsForCall[i]
	return argsForCall.arg1, argsForCall.arg2, argsForCall.arg3, argsForCall.arg4
}

func (fake *FakeGetDelegate) WaitingForWorker(arg1 lager.Logger) {
	fake.waitingForWorkerMutex.Lock()
	fake.waitingForWorkerArgsForCall = append(fake.waitingForWorkerArgsForCall, struct {
		arg1 lager.Logger
	}{arg1})
	stub := fake.WaitingForWorkerStub
	fake.recordInvocation("WaitingForWorker", []interface{}{arg1})
	fake.waitingForWorkerMutex.Unlock()
	if stub != nil {
		fake.WaitingForWorkerStub(arg1)
	}
}

func (fake *FakeGetDelegate) WaitingForWorkerCallCount() int {
	fake.waitingForWorkerMutex.RLock()
	defer fake.waitingForWorkerMutex.RUnlock()
	return len(fake.waitingForWorkerArgsForCall)
}

func (fake *FakeGetDelegate) WaitingForWorkerCalls(stub func(lager.Logger)) {
	fake.waitingForWorkerMutex.Lock()
	defer fake.waitingForWorkerMutex.Unlock()
	fake.WaitingForWorkerStub = stub
}

func (fake *FakeGetDelegate) WaitingForWorkerArgsForCall(i int) lager.Logger {
	fake.waitingForWorkerMutex.RLock()
	defer fake.waitingForWorkerMutex.RUnlock()
	argsForCall := fake.waitingForWorkerArgsForCall[i]
	return argsForCall.arg1
}

func (fake *FakeGetDelegate) Invocations() map[string][][]interface{} {
	fake.invocationsMutex.RLock()
	defer fake.invocationsMutex.RUnlock()
	fake.erroredMutex.RLock()
	defer fake.erroredMutex.RUnlock()
	fake.fetchImageMutex.RLock()
	defer fake.fetchImageMutex.RUnlock()
	fake.finishedMutex.RLock()
	defer fake.finishedMutex.RUnlock()
	fake.initializingMutex.RLock()
	defer fake.initializingMutex.RUnlock()
	fake.selectedWorkerMutex.RLock()
	defer fake.selectedWorkerMutex.RUnlock()
	fake.startSpanMutex.RLock()
	defer fake.startSpanMutex.RUnlock()
	fake.startingMutex.RLock()
	defer fake.startingMutex.RUnlock()
	fake.stderrMutex.RLock()
	defer fake.stderrMutex.RUnlock()
	fake.stdoutMutex.RLock()
	defer fake.stdoutMutex.RUnlock()
	fake.updateMetadataMutex.RLock()
	defer fake.updateMetadataMutex.RUnlock()
	fake.waitingForWorkerMutex.RLock()
	defer fake.waitingForWorkerMutex.RUnlock()
	copiedInvocations := map[string][][]interface{}{}
	for key, value := range fake.invocations {
		copiedInvocations[key] = value
	}
	return copiedInvocations
}

func (fake *FakeGetDelegate) recordInvocation(key string, args []interface{}) {
	fake.invocationsMutex.Lock()
	defer fake.invocationsMutex.Unlock()
	if fake.invocations == nil {
		fake.invocations = map[string][][]interface{}{}
	}
	if fake.invocations[key] == nil {
		fake.invocations[key] = [][]interface{}{}
	}
	fake.invocations[key] = append(fake.invocations[key], args)
}

var _ exec.GetDelegate = new(FakeGetDelegate)<|MERGE_RESOLUTION|>--- conflicted
+++ resolved
@@ -23,11 +23,7 @@
 		arg1 lager.Logger
 		arg2 string
 	}
-<<<<<<< HEAD
-	FetchImageStub        func(context.Context, atc.ImageResource, atc.VersionedResourceTypes, bool) (runtime.ImageSpec, error)
-=======
-	FetchImageStub        func(context.Context, atc.Plan, *atc.Plan, bool) (worker.ImageSpec, db.ResourceCache, error)
->>>>>>> 21f7a743
+	FetchImageStub        func(context.Context, atc.Plan, *atc.Plan, bool) (runtime.ImageSpec, db.ResourceCache, error)
 	fetchImageMutex       sync.RWMutex
 	fetchImageArgsForCall []struct {
 		arg1 context.Context
@@ -36,23 +32,14 @@
 		arg4 bool
 	}
 	fetchImageReturns struct {
-<<<<<<< HEAD
 		result1 runtime.ImageSpec
-		result2 error
+		result2 db.ResourceCache
+		result3 error
 	}
 	fetchImageReturnsOnCall map[int]struct {
 		result1 runtime.ImageSpec
-		result2 error
-=======
-		result1 worker.ImageSpec
 		result2 db.ResourceCache
 		result3 error
-	}
-	fetchImageReturnsOnCall map[int]struct {
-		result1 worker.ImageSpec
-		result2 db.ResourceCache
-		result3 error
->>>>>>> 21f7a743
 	}
 	FinishedStub        func(lager.Logger, exec.ExitStatus, resource.VersionResult)
 	finishedMutex       sync.RWMutex
@@ -112,12 +99,12 @@
 	stdoutReturnsOnCall map[int]struct {
 		result1 io.Writer
 	}
-	UpdateMetadataStub        func(lager.Logger, string, db.UsedResourceCache, resource.VersionResult)
+	UpdateMetadataStub        func(lager.Logger, string, db.ResourceCache, resource.VersionResult)
 	updateMetadataMutex       sync.RWMutex
 	updateMetadataArgsForCall []struct {
 		arg1 lager.Logger
 		arg2 string
-		arg3 db.UsedResourceCache
+		arg3 db.ResourceCache
 		arg4 resource.VersionResult
 	}
 	WaitingForWorkerStub        func(lager.Logger)
@@ -162,11 +149,7 @@
 	return argsForCall.arg1, argsForCall.arg2
 }
 
-<<<<<<< HEAD
-func (fake *FakeGetDelegate) FetchImage(arg1 context.Context, arg2 atc.ImageResource, arg3 atc.VersionedResourceTypes, arg4 bool) (runtime.ImageSpec, error) {
-=======
-func (fake *FakeGetDelegate) FetchImage(arg1 context.Context, arg2 atc.Plan, arg3 *atc.Plan, arg4 bool) (worker.ImageSpec, db.ResourceCache, error) {
->>>>>>> 21f7a743
+func (fake *FakeGetDelegate) FetchImage(arg1 context.Context, arg2 atc.Plan, arg3 *atc.Plan, arg4 bool) (runtime.ImageSpec, db.ResourceCache, error) {
 	fake.fetchImageMutex.Lock()
 	ret, specificReturn := fake.fetchImageReturnsOnCall[len(fake.fetchImageArgsForCall)]
 	fake.fetchImageArgsForCall = append(fake.fetchImageArgsForCall, struct {
@@ -194,11 +177,7 @@
 	return len(fake.fetchImageArgsForCall)
 }
 
-<<<<<<< HEAD
-func (fake *FakeGetDelegate) FetchImageCalls(stub func(context.Context, atc.ImageResource, atc.VersionedResourceTypes, bool) (runtime.ImageSpec, error)) {
-=======
-func (fake *FakeGetDelegate) FetchImageCalls(stub func(context.Context, atc.Plan, *atc.Plan, bool) (worker.ImageSpec, db.ResourceCache, error)) {
->>>>>>> 21f7a743
+func (fake *FakeGetDelegate) FetchImageCalls(stub func(context.Context, atc.Plan, *atc.Plan, bool) (runtime.ImageSpec, db.ResourceCache, error)) {
 	fake.fetchImageMutex.Lock()
 	defer fake.fetchImageMutex.Unlock()
 	fake.FetchImageStub = stub
@@ -211,57 +190,33 @@
 	return argsForCall.arg1, argsForCall.arg2, argsForCall.arg3, argsForCall.arg4
 }
 
-<<<<<<< HEAD
-func (fake *FakeGetDelegate) FetchImageReturns(result1 runtime.ImageSpec, result2 error) {
-=======
-func (fake *FakeGetDelegate) FetchImageReturns(result1 worker.ImageSpec, result2 db.ResourceCache, result3 error) {
->>>>>>> 21f7a743
+func (fake *FakeGetDelegate) FetchImageReturns(result1 runtime.ImageSpec, result2 db.ResourceCache, result3 error) {
 	fake.fetchImageMutex.Lock()
 	defer fake.fetchImageMutex.Unlock()
 	fake.FetchImageStub = nil
 	fake.fetchImageReturns = struct {
-<<<<<<< HEAD
 		result1 runtime.ImageSpec
-		result2 error
-	}{result1, result2}
-}
-
-func (fake *FakeGetDelegate) FetchImageReturnsOnCall(i int, result1 runtime.ImageSpec, result2 error) {
-=======
-		result1 worker.ImageSpec
 		result2 db.ResourceCache
 		result3 error
 	}{result1, result2, result3}
 }
 
-func (fake *FakeGetDelegate) FetchImageReturnsOnCall(i int, result1 worker.ImageSpec, result2 db.ResourceCache, result3 error) {
->>>>>>> 21f7a743
+func (fake *FakeGetDelegate) FetchImageReturnsOnCall(i int, result1 runtime.ImageSpec, result2 db.ResourceCache, result3 error) {
 	fake.fetchImageMutex.Lock()
 	defer fake.fetchImageMutex.Unlock()
 	fake.FetchImageStub = nil
 	if fake.fetchImageReturnsOnCall == nil {
 		fake.fetchImageReturnsOnCall = make(map[int]struct {
-<<<<<<< HEAD
 			result1 runtime.ImageSpec
-			result2 error
-		})
-	}
-	fake.fetchImageReturnsOnCall[i] = struct {
-		result1 runtime.ImageSpec
-		result2 error
-	}{result1, result2}
-=======
-			result1 worker.ImageSpec
 			result2 db.ResourceCache
 			result3 error
 		})
 	}
 	fake.fetchImageReturnsOnCall[i] = struct {
-		result1 worker.ImageSpec
+		result1 runtime.ImageSpec
 		result2 db.ResourceCache
 		result3 error
 	}{result1, result2, result3}
->>>>>>> 21f7a743
 }
 
 func (fake *FakeGetDelegate) Finished(arg1 lager.Logger, arg2 exec.ExitStatus, arg3 resource.VersionResult) {
@@ -567,12 +522,12 @@
 	}{result1}
 }
 
-func (fake *FakeGetDelegate) UpdateMetadata(arg1 lager.Logger, arg2 string, arg3 db.UsedResourceCache, arg4 resource.VersionResult) {
+func (fake *FakeGetDelegate) UpdateMetadata(arg1 lager.Logger, arg2 string, arg3 db.ResourceCache, arg4 resource.VersionResult) {
 	fake.updateMetadataMutex.Lock()
 	fake.updateMetadataArgsForCall = append(fake.updateMetadataArgsForCall, struct {
 		arg1 lager.Logger
 		arg2 string
-		arg3 db.UsedResourceCache
+		arg3 db.ResourceCache
 		arg4 resource.VersionResult
 	}{arg1, arg2, arg3, arg4})
 	stub := fake.UpdateMetadataStub
@@ -589,13 +544,13 @@
 	return len(fake.updateMetadataArgsForCall)
 }
 
-func (fake *FakeGetDelegate) UpdateMetadataCalls(stub func(lager.Logger, string, db.UsedResourceCache, resource.VersionResult)) {
+func (fake *FakeGetDelegate) UpdateMetadataCalls(stub func(lager.Logger, string, db.ResourceCache, resource.VersionResult)) {
 	fake.updateMetadataMutex.Lock()
 	defer fake.updateMetadataMutex.Unlock()
 	fake.UpdateMetadataStub = stub
 }
 
-func (fake *FakeGetDelegate) UpdateMetadataArgsForCall(i int) (lager.Logger, string, db.UsedResourceCache, resource.VersionResult) {
+func (fake *FakeGetDelegate) UpdateMetadataArgsForCall(i int) (lager.Logger, string, db.ResourceCache, resource.VersionResult) {
 	fake.updateMetadataMutex.RLock()
 	defer fake.updateMetadataMutex.RUnlock()
 	argsForCall := fake.updateMetadataArgsForCall[i]

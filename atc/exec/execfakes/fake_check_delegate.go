--- conflicted
+++ resolved
@@ -11,12 +11,8 @@
 	"github.com/concourse/concourse/atc/db"
 	"github.com/concourse/concourse/atc/db/lock"
 	"github.com/concourse/concourse/atc/exec"
-<<<<<<< HEAD
-=======
 	"github.com/concourse/concourse/tracing"
-	"github.com/concourse/concourse/vars"
 	"go.opentelemetry.io/otel/api/trace"
->>>>>>> 37c4aebf
 )
 
 type FakeCheckDelegate struct {
@@ -131,18 +127,6 @@
 	stdoutReturnsOnCall map[int]struct {
 		result1 io.Writer
 	}
-<<<<<<< HEAD
-=======
-	VariablesStub        func() *vars.BuildVariables
-	variablesMutex       sync.RWMutex
-	variablesArgsForCall []struct {
-	}
-	variablesReturns struct {
-		result1 *vars.BuildVariables
-	}
-	variablesReturnsOnCall map[int]struct {
-		result1 *vars.BuildVariables
-	}
 	WaitToRunStub        func(context.Context, db.ResourceConfigScope) (lock.Lock, bool, error)
 	waitToRunMutex       sync.RWMutex
 	waitToRunArgsForCall []struct {
@@ -159,7 +143,6 @@
 		result2 bool
 		result3 error
 	}
->>>>>>> 37c4aebf
 	invocations      map[string][][]interface{}
 	invocationsMutex sync.RWMutex
 }
@@ -737,60 +720,6 @@
 	}{result1}
 }
 
-<<<<<<< HEAD
-=======
-func (fake *FakeCheckDelegate) Variables() *vars.BuildVariables {
-	fake.variablesMutex.Lock()
-	ret, specificReturn := fake.variablesReturnsOnCall[len(fake.variablesArgsForCall)]
-	fake.variablesArgsForCall = append(fake.variablesArgsForCall, struct {
-	}{})
-	fake.recordInvocation("Variables", []interface{}{})
-	fake.variablesMutex.Unlock()
-	if fake.VariablesStub != nil {
-		return fake.VariablesStub()
-	}
-	if specificReturn {
-		return ret.result1
-	}
-	fakeReturns := fake.variablesReturns
-	return fakeReturns.result1
-}
-
-func (fake *FakeCheckDelegate) VariablesCallCount() int {
-	fake.variablesMutex.RLock()
-	defer fake.variablesMutex.RUnlock()
-	return len(fake.variablesArgsForCall)
-}
-
-func (fake *FakeCheckDelegate) VariablesCalls(stub func() *vars.BuildVariables) {
-	fake.variablesMutex.Lock()
-	defer fake.variablesMutex.Unlock()
-	fake.VariablesStub = stub
-}
-
-func (fake *FakeCheckDelegate) VariablesReturns(result1 *vars.BuildVariables) {
-	fake.variablesMutex.Lock()
-	defer fake.variablesMutex.Unlock()
-	fake.VariablesStub = nil
-	fake.variablesReturns = struct {
-		result1 *vars.BuildVariables
-	}{result1}
-}
-
-func (fake *FakeCheckDelegate) VariablesReturnsOnCall(i int, result1 *vars.BuildVariables) {
-	fake.variablesMutex.Lock()
-	defer fake.variablesMutex.Unlock()
-	fake.VariablesStub = nil
-	if fake.variablesReturnsOnCall == nil {
-		fake.variablesReturnsOnCall = make(map[int]struct {
-			result1 *vars.BuildVariables
-		})
-	}
-	fake.variablesReturnsOnCall[i] = struct {
-		result1 *vars.BuildVariables
-	}{result1}
-}
-
 func (fake *FakeCheckDelegate) WaitToRun(arg1 context.Context, arg2 db.ResourceConfigScope) (lock.Lock, bool, error) {
 	fake.waitToRunMutex.Lock()
 	ret, specificReturn := fake.waitToRunReturnsOnCall[len(fake.waitToRunArgsForCall)]
@@ -858,7 +787,6 @@
 	}{result1, result2, result3}
 }
 
->>>>>>> 37c4aebf
 func (fake *FakeCheckDelegate) Invocations() map[string][][]interface{} {
 	fake.invocationsMutex.RLock()
 	defer fake.invocationsMutex.RUnlock()
@@ -886,13 +814,8 @@
 	defer fake.stderrMutex.RUnlock()
 	fake.stdoutMutex.RLock()
 	defer fake.stdoutMutex.RUnlock()
-<<<<<<< HEAD
-=======
-	fake.variablesMutex.RLock()
-	defer fake.variablesMutex.RUnlock()
 	fake.waitToRunMutex.RLock()
 	defer fake.waitToRunMutex.RUnlock()
->>>>>>> 37c4aebf
 	copiedInvocations := map[string][][]interface{}{}
 	for key, value := range fake.invocations {
 		copiedInvocations[key] = value

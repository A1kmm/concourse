--- conflicted
+++ resolved
@@ -59,11 +59,7 @@
 		"process": request.Process,
 	})
 
-<<<<<<< HEAD
-	container, found, err := s.workerClient.LookupContainer(request.ContainerHandle)
-=======
-	container, err := s.workerClient.LookupContainer(hLog, request.ContainerHandle)
->>>>>>> f06b12d1
+	container, found, err := s.workerClient.LookupContainer(hLog, request.ContainerHandle)
 	if err != nil {
 		hLog.Error("failed-to-get-container", err)
 		http.Error(w, fmt.Sprintf("failed to get container: %s", err), http.StatusInternalServerError)

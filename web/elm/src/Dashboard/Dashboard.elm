--- conflicted
+++ resolved
@@ -11,12 +11,8 @@
     )
 
 import Application.Models exposing (Session)
-<<<<<<< HEAD
+import Colors
 import Concourse exposing (hyphenNotation)
-=======
-import Colors
-import Concourse
->>>>>>> ff569644
 import Concourse.BuildStatus
 import Concourse.Cli as Cli
 import Dashboard.DashboardPreview as DashboardPreview

module Routes exposing
    ( Route(..)
    , buildRoute
<<<<<<< HEAD
    , customToString
=======
    , dashboardHdRoute
>>>>>>> 13ff4433
    , dashboardRoute
    , jobRoute
    , parsePath
    , pipelineRoute
    , showHighlight
    , toString
    , tokenToFlyRoute
    )

import Build.Models exposing (Highlight(..))
import Concourse
import Concourse.Pagination as Pagination exposing (Direction(..))
import Navigation exposing (Location)
import QueryString
import UrlParser
    exposing
        ( (</>)
        , (<?>)
        , Parser
        , custom
        , intParam
        , map
        , oneOf
        , s
        , string
        , stringParam
        )


type Route
<<<<<<< HEAD
    = Build String String String String
    | Resource String String String
    | Job String String String
    | OneOffBuild String
    | Pipeline String String
    | Dashboard { isHd : Bool }
    | FlySuccess


type alias ConcourseRoute =
    { logical : Route
    , queries : QueryString.QueryString
    , page : Maybe Pagination.Page
    , hash : String
    }
=======
    = Build String String String String Highlight
    | Resource String String String (Maybe Pagination.Page)
    | Job String String String (Maybe Pagination.Page)
    | OneOffBuild String Highlight
    | Pipeline String String (List String)
    | Dashboard (Maybe String)
    | DashboardHd
    | FlySuccess (Maybe Int)
>>>>>>> 13ff4433



-- pages


build : Parser ((Highlight -> Route) -> a) a
build =
    map Build (s "teams" </> string </> s "pipelines" </> string </> s "jobs" </> string </> s "builds" </> string)


oneOffBuild : Parser ((Highlight -> Route) -> a) a
oneOffBuild =
    map OneOffBuild (s "builds" </> string)


parsePage : Maybe Int -> Maybe Int -> Maybe Int -> Maybe Pagination.Page
parsePage since until limit =
    case ( since, until, limit ) of
        ( Nothing, Just u, Just l ) ->
            Just
                { direction = Pagination.Until u
                , limit = l
                }

        ( Just s, Nothing, Just l ) ->
            Just
                { direction = Pagination.Since s
                , limit = l
                }

        _ ->
            Nothing


resource : Parser (Route -> a) a
resource =
    let
        resourceHelper teamName pipelineName resourceName since until limit =
            Resource teamName pipelineName resourceName <|
                parsePage since until limit
    in
    map resourceHelper
        (s "teams"
            </> string
            </> s "pipelines"
            </> string
            </> s "resources"
            </> string
            <?> intParam "since"
            <?> intParam "until"
            <?> intParam "limit"
        )


job : Parser (Route -> a) a
job =
    let
        jobHelper teamName pipelineName jobName since until limit =
            Job teamName pipelineName jobName <|
                parsePage since until limit
    in
    map jobHelper
        (s "teams"
            </> string
            </> s "pipelines"
            </> string
            </> s "jobs"
            </> string
            <?> intParam "since"
            <?> intParam "until"
            <?> intParam "limit"
        )


pipeline : Parser ((List String -> Route) -> a) a
pipeline =
    map Pipeline (s "teams" </> string </> s "pipelines" </> string)


<<<<<<< HEAD
dashboard : Bool -> Route.Route Route
dashboard isHd =
    Dashboard { isHd = isHd }
        := static
            (if isHd then
                "hd"

             else
                ""
            )
=======
dashboard : Parser (Route -> a) a
dashboard =
    map Dashboard (s "" <?> stringParam "search")


dashboardHd : Parser (Route -> a) a
dashboardHd =
    map DashboardHd (s "hd")
>>>>>>> 13ff4433


flySuccess : Parser (Route -> a) a
flySuccess =
    map FlySuccess (s "fly_success" <?> intParam "fly_port")



-- route utils


buildRoute : Concourse.Build -> String
buildRoute build =
    case build.job of
        Just j ->
            Build j.teamName j.pipelineName j.jobName build.name HighlightNothing
                |> toString

        Nothing ->
            OneOffBuild (Basics.toString build.id) HighlightNothing
                |> toString


jobRoute : Concourse.Job -> String
jobRoute j =
    Job j.teamName j.pipelineName j.name Nothing |> toString


pipelineRoute : { a | name : String, teamName : String } -> String
pipelineRoute p =
    Pipeline p.teamName p.name [] |> toString


<<<<<<< HEAD
dashboardRoute : Bool -> String
dashboardRoute isHd =
    Dashboard { isHd = isHd } |> toString
=======
dashboardRoute : String
dashboardRoute =
    Dashboard Nothing |> toString


dashboardHdRoute : String
dashboardHdRoute =
    DashboardHd |> toString
>>>>>>> 13ff4433


showHighlight : Highlight -> String
showHighlight hl =
    case hl of
        HighlightNothing ->
            ""

        HighlightLine id line ->
            "#L" ++ id ++ ":" ++ Basics.toString line

        HighlightRange id line1 line2 ->
            "#L"
                ++ id
                ++ ":"
                ++ Basics.toString line1
                ++ ":"
                ++ Basics.toString line2


parseHighlight : String -> Highlight
parseHighlight hash =
    case String.uncons hash of
        Just ( 'L', selector ) ->
            case String.split ":" selector of
                [ stepID, line1str, line2str ] ->
                    case ( String.toInt line1str, String.toInt line2str ) of
                        ( Ok line1, Ok line2 ) ->
                            HighlightRange stepID line1 line2

                        _ ->
                            HighlightNothing

                [ stepID, linestr ] ->
                    case String.toInt linestr of
                        Ok line ->
                            HighlightLine stepID line

                        _ ->
                            HighlightNothing

                _ ->
                    HighlightNothing

        _ ->
            HighlightNothing


tokenToFlyRoute : String -> Int -> String
tokenToFlyRoute authToken flyPort =
    let
        queryString =
            QueryString.empty
                |> QueryString.add "token" authToken
                |> QueryString.render
    in
    "http://127.0.0.1:" ++ Basics.toString flyPort ++ queryString



-- router


sitemap : Parser (Route -> a) a
sitemap =
    oneOf
        [ resource
        , job
<<<<<<< HEAD
        , oneOffBuild
        , pipeline
        , dashboard False
        , dashboard True
=======
        , dashboard
        , dashboardHd
>>>>>>> 13ff4433
        , flySuccess
        ]


<<<<<<< HEAD
match : String -> Route
match =
    Route.match sitemap
        >> Maybe.withDefault (Dashboard { isHd = False })

=======
pageToQueryString : Maybe Pagination.Page -> String
pageToQueryString page =
    case page of
        Nothing ->
            ""
>>>>>>> 13ff4433

        Just { direction, limit } ->
            "?"
                ++ (case direction of
                        Since id ->
                            "since=" ++ Basics.toString id

                        Until id ->
                            "until=" ++ Basics.toString id

                        From id ->
                            "from=" ++ Basics.toString id

                        To id ->
                            "to=" ++ Basics.toString id
                   )
                ++ "&limit="
                ++ Basics.toString limit


<<<<<<< HEAD
        Dashboard { isHd } ->
            reverse (dashboard isHd) []
=======
toString : Route -> String
toString route =
    case route of
        Build teamName pipelineName jobName buildName highlight ->
            "/teams/"
                ++ teamName
                ++ "/pipelines/"
                ++ pipelineName
                ++ "/jobs/"
                ++ jobName
                ++ "/builds/"
                ++ buildName
                ++ showHighlight highlight

        Job teamName pipelineName jobName page ->
            "/teams/"
                ++ teamName
                ++ "/pipelines/"
                ++ pipelineName
                ++ "/jobs/"
                ++ jobName
                ++ pageToQueryString page

        Resource teamName pipelineName resourceName page ->
            "/teams/"
                ++ teamName
                ++ "/pipelines/"
                ++ pipelineName
                ++ "/resources/"
                ++ resourceName
                ++ pageToQueryString page

        OneOffBuild buildId highlight ->
            "/builds/"
                ++ buildId
                ++ showHighlight highlight

        Pipeline teamName pipelineName groups ->
            "/teams/"
                ++ teamName
                ++ "/pipelines/"
                ++ pipelineName
                ++ (case groups of
                        [] ->
                            ""

                        gs ->
                            "?groups=" ++ String.join "&groups=" gs
                   )

        Dashboard search ->
            "/"
                ++ (case search of
                        Nothing ->
                            ""

                        Just s ->
                            "?search=" ++ s
                   )

        DashboardHd ->
            "/hd"
>>>>>>> 13ff4433

        FlySuccess flyPort ->
            "/fly_success"
                ++ (case flyPort of
                        Nothing ->
                            ""

                        Just fp ->
                            "?fly_port=" ++ Basics.toString fp
                   )


highlight : Parser (Highlight -> a) a
highlight =
    custom "HIGHLIGHT" <|
        parseHighlight
            >> Ok


parsePath : Location -> Route
parsePath location =
    case
        ( UrlParser.parsePath sitemap location
        , UrlParser.parsePath pipeline location
        , UrlParser.parsePath build location
        , UrlParser.parsePath oneOffBuild location
        )
    of
        ( Just route, _, _, _ ) ->
            route

        ( _, Just f, _, _ ) ->
            QueryString.parse location.search
                |> QueryString.all "groups"
                |> f

        ( _, _, Just f, _ ) ->
            UrlParser.parseHash highlight location
                |> Maybe.withDefault HighlightNothing
                |> f

        ( _, _, _, Just f ) ->
            UrlParser.parseHash highlight location
                |> Maybe.withDefault HighlightNothing
                |> f

        _ ->
            Dashboard Nothing<|MERGE_RESOLUTION|>--- conflicted
+++ resolved
@@ -1,11 +1,7 @@
 module Routes exposing
     ( Route(..)
+    , SearchType(..)
     , buildRoute
-<<<<<<< HEAD
-    , customToString
-=======
-    , dashboardHdRoute
->>>>>>> 13ff4433
     , dashboardRoute
     , jobRoute
     , parsePath
@@ -36,32 +32,18 @@
 
 
 type Route
-<<<<<<< HEAD
-    = Build String String String String
-    | Resource String String String
-    | Job String String String
-    | OneOffBuild String
-    | Pipeline String String
-    | Dashboard { isHd : Bool }
-    | FlySuccess
-
-
-type alias ConcourseRoute =
-    { logical : Route
-    , queries : QueryString.QueryString
-    , page : Maybe Pagination.Page
-    , hash : String
-    }
-=======
     = Build String String String String Highlight
     | Resource String String String (Maybe Pagination.Page)
     | Job String String String (Maybe Pagination.Page)
     | OneOffBuild String Highlight
     | Pipeline String String (List String)
-    | Dashboard (Maybe String)
-    | DashboardHd
+    | Dashboard SearchType
     | FlySuccess (Maybe Int)
->>>>>>> 13ff4433
+
+
+type SearchType
+    = HighDensity
+    | Normal (Maybe String)
 
 
 
@@ -142,27 +124,12 @@
     map Pipeline (s "teams" </> string </> s "pipelines" </> string)
 
 
-<<<<<<< HEAD
-dashboard : Bool -> Route.Route Route
-dashboard isHd =
-    Dashboard { isHd = isHd }
-        := static
-            (if isHd then
-                "hd"
-
-             else
-                ""
-            )
-=======
 dashboard : Parser (Route -> a) a
 dashboard =
-    map Dashboard (s "" <?> stringParam "search")
-
-
-dashboardHd : Parser (Route -> a) a
-dashboardHd =
-    map DashboardHd (s "hd")
->>>>>>> 13ff4433
+    oneOf
+        [ map (Dashboard << Normal) (s "" <?> stringParam "search")
+        , map (Dashboard HighDensity) (s "hd")
+        ]
 
 
 flySuccess : Parser (Route -> a) a
@@ -196,20 +163,13 @@
     Pipeline p.teamName p.name [] |> toString
 
 
-<<<<<<< HEAD
 dashboardRoute : Bool -> String
 dashboardRoute isHd =
-    Dashboard { isHd = isHd } |> toString
-=======
-dashboardRoute : String
-dashboardRoute =
-    Dashboard Nothing |> toString
-
-
-dashboardHdRoute : String
-dashboardHdRoute =
-    DashboardHd |> toString
->>>>>>> 13ff4433
+    if isHd then
+        Dashboard HighDensity |> toString
+
+    else
+        Dashboard (Normal Nothing) |> toString
 
 
 showHighlight : Highlight -> String
@@ -278,32 +238,16 @@
     oneOf
         [ resource
         , job
-<<<<<<< HEAD
-        , oneOffBuild
-        , pipeline
-        , dashboard False
-        , dashboard True
-=======
         , dashboard
-        , dashboardHd
->>>>>>> 13ff4433
         , flySuccess
         ]
 
 
-<<<<<<< HEAD
-match : String -> Route
-match =
-    Route.match sitemap
-        >> Maybe.withDefault (Dashboard { isHd = False })
-
-=======
 pageToQueryString : Maybe Pagination.Page -> String
 pageToQueryString page =
     case page of
         Nothing ->
             ""
->>>>>>> 13ff4433
 
         Just { direction, limit } ->
             "?"
@@ -324,10 +268,6 @@
                 ++ Basics.toString limit
 
 
-<<<<<<< HEAD
-        Dashboard { isHd } ->
-            reverse (dashboard isHd) []
-=======
 toString : Route -> String
 toString route =
     case route of
@@ -378,19 +318,14 @@
                             "?groups=" ++ String.join "&groups=" gs
                    )
 
-        Dashboard search ->
+        Dashboard (Normal (Just search)) ->
+            "/?search=" ++ search
+
+        Dashboard (Normal Nothing) ->
             "/"
-                ++ (case search of
-                        Nothing ->
-                            ""
-
-                        Just s ->
-                            "?search=" ++ s
-                   )
-
-        DashboardHd ->
+
+        Dashboard HighDensity ->
             "/hd"
->>>>>>> 13ff4433
 
         FlySuccess flyPort ->
             "/fly_success"
@@ -438,4 +373,4 @@
                 |> f
 
         _ ->
-            Dashboard Nothing+            Dashboard (Normal Nothing)
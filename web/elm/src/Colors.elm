module Colors
    exposing
        ( aborted
        , bottomBarText
        , cliIconHover
        , dashboardBackground
        , dashboardText
        , error
        , failure
        , flySuccessCard
        , flySuccessButtonHover
        , flySuccessTokenCopied
        , frame
        , paused
        , pending
        , pinBarTooltip
        , pinIconHover
        , pinned
        , card
        , resourceError
        , success
        , successFaded
        , text
        )


frame : String
frame =
    "#1e1d1d"


dashboardText : String
dashboardText =
    "#fff"


bottomBarText : String
bottomBarText =
    "#868585"


pinned : String
pinned =
    "#5C3BD1"


pinBarTooltip : String
pinBarTooltip =
    "#9b9b9b"


pinIconHover : String
pinIconHover =
    "#1e1d1d"


dashboardBackground : String
dashboardBackground =
    "#3d3c3c"


success : String
success =
    "#11c560"


successFaded : String
successFaded =
    "#284834"


paused : String
paused =
    "#4a90e2"


pending : String
pending =
    "#9b9b9b"


failure : String
failure =
    "#ed4b35"


error : String
error =
    "#f5a623"


aborted : String
aborted =
    "#8b572a"


card : String
card =
    "#2a2929"


flySuccessCard : String
flySuccessCard =
    "#323030"


flySuccessButtonHover : String
flySuccessButtonHover =
    "#242424"


flySuccessTokenCopied : String
flySuccessTokenCopied =
    "#196AC8"


resourceError : String
resourceError =
    "#e67e22"


cliIconHover : String
cliIconHover =
    "#fff"


<<<<<<< HEAD
card : String
card =
    "#2a2929"
=======
text : String
text =
    "#e6e7e8"
>>>>>>> e1a6bcd4
<|MERGE_RESOLUTION|>--- conflicted
+++ resolved
@@ -124,12 +124,6 @@
     "#fff"
 
 
-<<<<<<< HEAD
-card : String
-card =
-    "#2a2929"
-=======
 text : String
 text =
-    "#e6e7e8"
->>>>>>> e1a6bcd4
+    "#e6e7e8"